#include <iostream>
#include "Foo.h"
#include "Bar.h"

using namespace dolfin;

Foo::Foo()
{

}

void Foo::foo(const Function& u)
{
<<<<<<< HEAD
    std::cout << "Hello from Foo::foo." << std::endl;
    bar();
=======

}

void Foo::bar2(Vector& a, Vector& b, double c, double d) {
  for (unsigned int i=0; i < a.size(); i++) {
    b.setitem(i, d*a[i] + c); 
  }
>>>>>>> 2cdfcc4e
}<|MERGE_RESOLUTION|>--- conflicted
+++ resolved
@@ -11,16 +11,12 @@
 
 void Foo::foo(const Function& u)
 {
-<<<<<<< HEAD
     std::cout << "Hello from Foo::foo." << std::endl;
     bar();
-=======
-
 }
 
 void Foo::bar2(Vector& a, Vector& b, double c, double d) {
   for (unsigned int i=0; i < a.size(); i++) {
     b.setitem(i, d*a[i] + c); 
   }
->>>>>>> 2cdfcc4e
 }
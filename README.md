--- conflicted
+++ resolved
@@ -1,11 +1,6 @@
 [![License](https://img.shields.io/badge/License-BSD%203--Clause-blue.svg)](https://opensource.org/licenses/BSD-3-Clause)
 
 <img src="dev/logos/finmag_logo.png" width="300" align="right">
-<<<<<<< HEAD
-
-# FinMag: Finite Element Micromagnetic Simulation Tool
-=======
->>>>>>> 26640d73
 
 # FinMag: finite-element micromagnetic simulation tool
 
@@ -17,15 +12,9 @@
 
 ## About
 
-<<<<<<< HEAD
-- Finmag was intended to be a thin (and mostly) Python layer on top of [FEniCS](https://fenicsproject.org/) to enable Python-scripted multi-physics micromagnetic simulations. Accordingly, The name FINmag originated from the dolFIN interface to FEniCS. Some compiled code moved into the project. 
-
-- The code was developed from 2011 to 2018 by [Hans Fangohr](http://fangohr.github.io)'s group at the University of Southampton and at the European XFEL GmbH.
-=======
 - Finmag was intended to be a thin (and mostly) Python layer on top of [FEniCS](https://fenicsproject.org/) to enable Python-scripted multi-physics micromagnetic simulations. Accordingly, the name FINmag originates from the dolFIN interface to FEniCS. Some compiled code moved into the project. 
 
-- The code has beed developed from 2011 to 2018 by [Hans Fangohr](http://fangohr.github.io)'s group at the University of Southampton (UK) and European XFEL GmbH (Germany).
->>>>>>> 26640d73
+- The code has been developed from 2011 to 2018 by [Hans Fangohr](http://fangohr.github.io)'s group at the University of Southampton (UK) and European XFEL GmbH (Germany).
 
 - This is a working prototype which is not polished, with some (in large parts outdated) attempts at documentation. There is also some outdated code in the repository.
 
@@ -87,11 +76,7 @@
 
 ## Support
 
-<<<<<<< HEAD
 We do not provide support for Finmag. However, you are welcome to raise an issue in the GitHub [fangohr/finmag](https://github.com/fangohr/finmag) repository, but no promise can be made that the issue will be addressed.
-=======
-We do not provide support for Finmag. However, you are welcome to raise an issue in the GitHub [fangohr/finmag](https://github.com/fangohr/finmag) repository, but no promise can be made that your issue will be addressed.
->>>>>>> 26640d73
 
 ## Publications
 

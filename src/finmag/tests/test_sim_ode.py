--- conflicted
+++ resolved
@@ -10,11 +10,7 @@
 MODULE_DIR = os.path.dirname(os.path.abspath(__file__))
 
 def test_sim_ode(do_plot=False):
-<<<<<<< HEAD
     mesh = df.BoxMesh(0, 0, 0, 2, 2, 2, 1, 1, 1)
-=======
-    mesh = df.Box(0, 0, 0, 1, 1, 1, 1, 1, 1)
->>>>>>> cd056732
     sim = Sim(mesh, 8.6e5, unit_length=1e-9)
     sim.alpha = 0.1
     sim.set_m((1, 0, 0))

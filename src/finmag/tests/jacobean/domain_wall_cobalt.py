import numpy as np
import dolfin as df
import math
<<<<<<< HEAD
from finmag.physics.llg import LLG
from finmag.integrators.llg_integrator import llg_integrator
=======
from finmag.sim.llg import LLG
from finmag.drivers.llg_integrator import llg_integrator
>>>>>>> 2a77fcd9
from finmag.energies import Exchange, UniaxialAnisotropy

# Material parameters
Ms_Co = 1400e3 # A/m
K1_Co = 520e3 # A/m
A_Co = 30e-12 # J/m

LENGTH = 100e-9
NODE_COUNT = 100

# Initial m
def initial_m(xi, node_count):
    mz = 1. - 2. * xi / (node_count - 1)
    my = math.sqrt(1 - mz * mz)
    return [0, my, mz]

# Analytical solution for the relaxed mz
def reference_mz(x):
    return math.cos(math.pi / 2 + math.atan(math.sinh((x - LENGTH / 2) / math.sqrt(A_Co / K1_Co))))

def setup_domain_wall_cobalt(node_count=NODE_COUNT, A=A_Co, Ms=Ms_Co, K1=K1_Co, length=LENGTH, do_precession=True):
    mesh = df.IntervalMesh(node_count - 1, 0, length)
    S1 = df.FunctionSpace(mesh, "Lagrange", 1)
    S3 = df.VectorFunctionSpace(mesh, "Lagrange", 1, dim=3)
    llg = LLG(S1, S3)
    llg.set_m(np.array([initial_m(xi, node_count) for xi in xrange(node_count)]).T.reshape((-1,)))

    exchange = Exchange(A)
    exchange.setup(S3, llg._m, Ms)
    llg.effective_field.add(exchange)
    anis = UniaxialAnisotropy(K1, (0, 0, 1))
    anis.setup(S3, llg._m, Ms)
    llg.effective_field.add(anis)
    llg.pins = [0, node_count - 1]
    return llg

def domain_wall_error(ys, node_count):
    m = ys.view()
    m.shape = (3, -1)
    return np.max(np.abs(m[2] - [reference_mz(x) for x in np.linspace(0, LENGTH, node_count)]))

def compute_domain_wall_cobalt(end_time=1e-9):
    llg = setup_domain_wall_cobalt()
    integrator = llg_integrator(llg, llg.m)
    integrator.advance_time(end_time)
    return np.linspace(0, LENGTH, NODE_COUNT), llg.m.reshape((3, -1))

if __name__ == '__main__':
    import matplotlib.pyplot as plt

    xs, m = compute_domain_wall_cobalt()
    print "max difference between simulation and reference: ", domain_wall_error(m, NODE_COUNT)
    xs = np.linspace(0, LENGTH, NODE_COUNT)
    plt.plot(xs, np.transpose([m[2], [reference_mz(x) for x in xs]]), label=['Simulation', 'Reference'])
    plt.xlabel('x [m]')
    plt.ylabel('m')
    plt.title('Domain wall in Co')
    plt.show()

<|MERGE_RESOLUTION|>--- conflicted
+++ resolved
@@ -1,13 +1,8 @@
 import numpy as np
 import dolfin as df
 import math
-<<<<<<< HEAD
 from finmag.physics.llg import LLG
-from finmag.integrators.llg_integrator import llg_integrator
-=======
-from finmag.sim.llg import LLG
 from finmag.drivers.llg_integrator import llg_integrator
->>>>>>> 2a77fcd9
 from finmag.energies import Exchange, UniaxialAnisotropy
 
 # Material parameters

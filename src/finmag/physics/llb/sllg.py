import time
import numpy as np
import dolfin as df
import finmag.util.consts as consts

import finmag.native.llb as native_llb
from finmag.field import Field
from finmag.util import helpers
from finmag.physics.effective_field import EffectiveField
from finmag.util.meshes import mesh_volume, nodal_volume
from finmag.util.fileio import Tablewriter

from finmag.energies import Zeeman
from finmag.energies import Exchange
from finmag.energies import Demag
from finmag.util.pbc2d import PeriodicBoundary2D

import logging
log = logging.getLogger(name="finmag")


class SLLG(object):

    def __init__(self, S1, S3, method='RK2b', checking_length=False, unit_length=1):

        self.S1 = S1
        self.S3 = S3
        self.mesh = S1.mesh()

        self._t = 0
        self.time_scale = 1e-9

        self._m_field = Field(self.S3, name='m')
        self.nxyz = self._m_field.f.vector().size() / 3

        self._T = np.zeros(self.nxyz)
        self._alpha = np.zeros(self.nxyz)
        self.m = np.zeros(3 * self.nxyz)
        self.field = np.zeros(3 * self.nxyz)
        self.grad_m = np.zeros(3 * self.nxyz)
        self.dm_dt = np.zeros(3 * self.nxyz)
        # Note: nxyz for Ms length is more suitable?
        self._Ms = np.zeros(3 * self.nxyz)

        self.pin_fun = None
        self.method = method
        self.checking_length = checking_length
        self.unit_length = unit_length
        self.DG = df.FunctionSpace(self.mesh, "DG", 0)
        self._Ms_dg = Field(self.DG)
        self.effective_field = EffectiveField(
            self._m_field, self.Ms, self.unit_length)

        self.zhangli_stt = False

        self.set_default_values()

    def set_default_values(self):
        self.Ms = Field(df.FunctionSpace(self.mesh, 'DG', 0), 8.6e5)  # A/m saturation magnetisation
        self._pins = np.array([], dtype="int")
        self.volumes = df.assemble(
            df.dot(df.TestFunction(self.S3), df.Constant([1, 1, 1])) * df.dx).array()
        self.Volume = mesh_volume(self.mesh)
        self.real_volumes = self.volumes * self.unit_length ** 3

        self.m_pred = np.zeros(self.m.shape)

        self.integrator = native_llb.StochasticSLLGIntegrator(
            self.m,
            self.m_pred,
            self._Ms,
            self._T,
            self.real_volumes,
            self._alpha,
            self.stochastic_update_field,
            self.method)

        self.alpha = 0.1
        self._gamma = consts.gamma
        self._seed = np.random.random_integers(4294967295)
        self.dt = 1e-13
        self.T = 0

    @property
    def cur_t(self):
        return self._t * self.time_scale

    @cur_t.setter
    def cur_t(self, value):
        self._t = value / self.time_scale

    @property
    def dt(self):
        return self._dt * self.time_scale

    @property
    def gamma(self):
        return self._gamma

    @property
    def seed(self):
        return self._seed

    @seed.setter
    def seed(self, value):
        self._seed = value
        self.setup_parameters()

    @gamma.setter
    def gamma(self, value):
        self._gamma = value
        self.setup_parameters()

    @dt.setter
    def dt(self, value):
        self._dt = value / self.time_scale
        self.setup_parameters()

    def setup_parameters(self):
        # print 'seed:', self.seed
        self.integrator.set_parameters(
            self.dt, self.gamma, self.seed, self.checking_length)
        log.info("seed=%d." % self.seed)
        log.info("dt=%g." % self.dt)
        log.info("gamma=%g." % self.gamma)
        #log.info("checking_length: "+str(self.checking_length))

    def set_m(self, value, normalise=True):
        m_tmp = helpers.vector_valued_function(
            value, self.S3, normalise=normalise).vector().array()
        self._m_field.set_with_numpy_array_debug(m_tmp)
        self.m[:] = self._m_field.get_numpy_array_debug()

    def advance_time(self, t):
        tp = t / self.time_scale

        if tp <= self._t:
            return
        try:
            while tp - self._t > 1e-12:
                if self.zhangli_stt:
                    self.integrator.run_step(self.field, self.grad_m)
                else:
                    self.integrator.run_step(self.field)

                self._m_field.set_with_numpy_array_debug(self.m)

                self._t += self._dt

        except Exception, error:
            log.info(error)
            raise Exception(error)

        if abs(tp - self._t) < 1e-12:
            self._t = tp

    def stochastic_update_field(self, y):

        self._m_field.set_with_numpy_array_debug(y)

        self.field[:] = self.effective_field.compute(self.cur_t)[:]

        if self.zhangli_stt:
            self.grad_m[:] = self.compute_gradient_field()[:]

    @property
    def T(self):
        return self._T

    @T.setter
    def T(self, value):
        self._T[:] = helpers.scalar_valued_function(
            value, self.S1).vector().array()[:]
        log.info('Temperature  : %g', self._T[0])

    @property
    def alpha(self):
        return self._alpha

    @alpha.setter
    def alpha(self, value):
        self._alpha[:] = helpers.scalar_valued_function(
            value, self.S1).vector().array()[:]

    def set_alpha(self, value):
        """ for compability reasons with LLG """
        self.alpha = value

    @property
    def Ms(self):
        return self._Ms_dg

    @Ms.setter
    def Ms(self, value):
        dg_fun = Field(self.DG, value)
        self._Ms_dg.vector().set_local(dg_fun.vector().get_local())
        # FIXME: change back to DG space.
        #self._Ms_dg=helpers.scalar_valued_function(value, self.S1)
        self._Ms_dg.name = 'Saturation magnetisation'
        self.volumes = df.assemble(df.TestFunction(self.S1) * df.dx)
        Ms = df.assemble(
            self._Ms_dg.f * df.TestFunction(self.S1) * df.dx).array() / self.volumes.array()
        self._Ms = Ms.copy()
        self.Ms_av = np.average(self._Ms_dg.vector().array())


        #self._Ms_dg = value.f#.vector().set_local(
            #helpers.scalar_valued_dg_function(value, self.mesh).vector().array())

        #tmp = df.assemble(
         #   self._Ms_dg * df.dot(df.TestFunction(self.S3), df.Constant([1, 1, 1])) * df.dx)
        #tmp = tmp / self.volumes
        #self._Ms[:] = tmp[:]

    def m_average_fun(self, dx=df.dx):
        """
        Compute and return the average polarisation according to the formula
        :math:`\\langle m \\rangle = \\frac{1}{V} \int m \: \mathrm{d}V`

        """

        # mx = df.assemble(self._Ms_dg*df.dot(self._m, df.Constant([1, 0, 0])) * dx)
        # my = df.assemble(self._Ms_dg*df.dot(self._m, df.Constant([0, 1, 0])) * dx)
        # mz = df.assemble(self._Ms_dg*df.dot(self._m, df.Constant([0, 0, 1])) * dx)
        # volume = df.assemble(self._Ms_dg*dx)
        #
        # return np.array([mx, my, mz]) / volume
        return self._m_field.average(dx=dx)
    m_average = property(m_average_fun)

    def compute_gradient_matrix(self):
        """
        compute (J nabla) m , we hope we can use a matrix M such that M*m = (J nabla)m.

        """
        tau = df.TrialFunction(self.S3)
        sigma = df.TestFunction(self.S3)

        self.nodal_volume_S3 = nodal_volume(self.S3) * self.unit_length

        dim = self.S3.mesh().topology().dim()

        ty = tz = 0

        tx = self._J[0] * df.dot(df.grad(tau)[:, 0], sigma)

        if dim >= 2:
            ty = self._J[1] * df.dot(df.grad(tau)[:, 1], sigma)

        if dim >= 3:
            tz = self._J[2] * df.dot(df.grad(tau)[:, 2], sigma)

        self.gradM = df.assemble((tx + ty + tz) * df.dx)

        #self.gradM = df.assemble(df.dot(df.dot(self._J, df.nabla_grad(tau)),sigma)*df.dx)

    def compute_gradient_field(self):

        self.gradM.mult(self._m_field.f.vector(), self.H_gradm)

        return self.H_gradm.array() / self.nodal_volume_S3

    def use_zhangli(self, J_profile=(1e10, 0, 0), P=0.5, beta=0.01, using_u0=False, with_time_update=None):

        self.zhangli_stt = True
        self.fun_zhangli_time_update = with_time_update
<<<<<<< HEAD

=======
>>>>>>> 3b911aaf
        self.P = P
        self.beta = beta

        self._J = helpers.vector_valued_function(J_profile, self.S3)
        self.J = self._J.vector().array()
        self.compute_gradient_matrix()
        self.H_gradm = df.PETScVector()

        self.integrator = native_llb.StochasticLLGIntegratorSTT(
            self.m,
            self.m_pred,
            self._Ms,
            self._T,
            self.real_volumes,
            self._alpha,
            self.P,
            self.beta,
            self.stochastic_update_field,
            self.method)

        # seems that in the presence of current, the time step have to very
        # small
        self.dt = 1e-14

        # TODO: fix the using_u0 here.


if __name__ == "__main__":
    mesh = df.Box(0, 0, 0, 5, 5, 5, 1, 1, 1)
    sim = SLLG(mesh, 8.6e5, unit_length=1e-9)
    sim.alpha = 0.1
    sim.set_m((1, 0, 0))
    ts = np.linspace(0, 1e-9, 11)
    print sim.Ms
    sim.T = 2000
    sim.dt = 1e-14

    H0 = 1e6
    sim.add(Zeeman((0, 0, H0)))

    A = helpers.scalar_valued_dg_function(13.0e-12, mesh)
    exchange = Exchange(A)
    sim.add(exchange)

    demag = Demag(solver='FK')
    sim.add(demag)

    print exchange.Ms.vector().array()

    for t in ts:
        sim.run_until(t)
        print sim.m_average<|MERGE_RESOLUTION|>--- conflicted
+++ resolved
@@ -20,9 +20,7 @@
 
 
 class SLLG(object):
-
     def __init__(self, S1, S3, method='RK2b', checking_length=False, unit_length=1):
-
         self.S1 = S1
         self.S3 = S3
         self.mesh = S1.mesh()
@@ -264,10 +262,6 @@
 
         self.zhangli_stt = True
         self.fun_zhangli_time_update = with_time_update
-<<<<<<< HEAD
-
-=======
->>>>>>> 3b911aaf
         self.P = P
         self.beta = beta
 

import logging
import numpy as np
import dolfin as df
import solver_base as sb
from finmag.util.timings import default_timer, mtimed
import finmag.util.solver_benchmark as bench


from finmag.native.treecode_bem import FastSum
from finmag.native.treecode_bem import compute_solid_angle_single

logger = logging.getLogger(name='finmag')
__all__ = ["TreecodeBEM"]
class TreecodeBEM(sb.FemBemDeMagSolver):
    def __init__(self,mesh,m, parameters=sb.default_parameters , degree=1, element="CG",
                 project_method='magpar', unit_length=1,Ms = 1.0,bench = False,
                 mac=0.3,p=3,num_limit=100,correct_factor=10, type_I=True):
        
        sb.FemBemDeMagSolver.__init__(self,mesh,m, parameters, degree, element=element,
                                      project_method = project_method,
                                      unit_length = unit_length,Ms = Ms,bench = bench)
        self.__name__ = "Treecode Demag Solver"
        
        
        #Linear Solver parameters
        method = parameters["poisson_solver"]["method"]
        pc = parameters["poisson_solver"]["preconditioner"]
        
        self.poisson_solver = df.KrylovSolver(self.poisson_matrix, method, pc)

        self.phi1 = df.Function(self.V)
        self.phi2 = df.Function(self.V)

        # Eq (1) and code-block 2 - two first lines.
        b = self.Ms*df.inner(self.w, df.grad(self.v))*df.dx
        self.D = df.assemble(b)
        
        self.mesh=mesh
        
        self.bmesh = df.BoundaryMesh(mesh,False)
        self.b2g_map = self.bmesh.vertex_map().array()
        
        self.compute_triangle_normal()

        self.__compute_bsa()
        
        fast_sum=FastSum(p=p,mac=mac,num_limit=num_limit,correct_factor=correct_factor,type_I=type_I)

        coords=self.bmesh.coordinates()
        face_nodes=np.array(self.bmesh.cells(),dtype=np.int32)
        
        fast_sum.init_mesh(coords,self.t_normals,face_nodes,self.vert_bsa)
        self.fast_sum=fast_sum
        
        self.phi2_b = np.zeros(self.bmesh.num_vertices())


    def __compute_bsa(self):

        vert_bsa=np.zeros(self.mesh.num_vertices())
        
        mc=self.mesh.cells()
        xyz=self.mesh.coordinates()
        for i in range(self.mesh.num_cells()):
            for j in range(4):

                tmp_omega=compute_solid_angle_single(
                    xyz[mc[i][j]],
                    xyz[mc[i][(j+1)%4]],
                    xyz[mc[i][(j+2)%4]],
                    xyz[mc[i][(j+3)%4]])

                vert_bsa[mc[i][j]]+=tmp_omega

        vert_bsa=vert_bsa/(4*np.pi)-1

        self.vert_bsa=vert_bsa[self.b2g_map]


    def compute_triangle_normal(self):

        self.t_normals=[]
        
        for face in df.faces(self.mesh):
            t=face.normal()  #one must call normal() before entities(3),...
            cells = face.entities(3)
            if len(cells)==1:
                self.t_normals.append([t.x(),t.y(),t.z()])

        self.t_normals=np.array(self.t_normals)
        


    #used for debug
    def get_B_length(self):
        return self.fast_sum.get_B_length(),self.bnd_nodes_number**2

    
    def solve(self):

        # Compute phi1 on the whole domain (code-block 1, last line)
        default_timer.start("phi1 - matrix product", self.__class__.__name__)
        g1 = self.D*self.m.vector()

        default_timer.start_next("phi1 - solve", self.__class__.__name__)
        if self.bench:
            bench.solve(self.poisson_matrix,self.phi1.vector(),g1, benchmark = True)
        else:
            default_timer.start_next("1st linear solve", self.__class__.__name__)
            self.poisson_iter = self.poisson_solver.solve(self.phi1.vector(), g1)
            default_timer.stop("1st linear solve", self.__class__.__name__)
        # Restrict phi1 to the boundary
<<<<<<< HEAD
        
        self.phi1_b = self.phi1.vector()[self.b2g_map]
        
        timings.start_next(self.__class__.__name__, "Compute phi2 at boundary")
=======
        default_timer.start_next("Compute phi2 at boundary", self.__class__.__name__)
>>>>>>> 03e8bf88
        
        self.fast_sum.fastsum(self.phi2_b, self.phi1_b.array())
        #self.fast_sum.directsum(self.phi2_b,self.phi1_b.array())

        #print 'phi2 at boundary',self.res
        self.phi2.vector()[self.b2g_map[:]] = self.phi2_b
        
        # Compute Laplace's equation inside the domain,
        # eq. (2) and last code-block
        default_timer.start_next("Compute phi2 inside", self.__class__.__name__)
        self.phi2 = self.solve_laplace_inside(self.phi2)

        # phi = phi1 + phi2, eq. (5)
        default_timer.start_next("Add phi1 and phi2", self.__class__.__name__)
        self.phi.vector()[:] = self.phi1.vector() \
                             + self.phi2.vector()
        default_timer.stop("Add phi1 and phi2", self.__class__.__name__)
        return self.phi

if __name__ == "__main__":

    n=4
    #mesh = UnitCube(n, n, n)
    #mesh = BoxMesh(-1, 0, 0, 1, 1, 1, 10, 2, 2)
    #mesh=sphere(3.0,0.3)
    #mesh=df.Mesh('tet.xml')
    #mesh = df.BoxMesh(0, 0, 0, 100, 1, 1, 100, 1, 1)
    #expr = df.Expression(('4.0*sin(x[0])', '4*cos(x[0])','0'))
    from finmag.util.meshes import elliptic_cylinder,sphere
    mesh = elliptic_cylinder(100,150,5,4.5,directory='meshes')
    
    Vv=df.VectorFunctionSpace(mesh, "Lagrange", 1)
    
    Ms = 8.6e5
    expr = df.Expression(('cos(x[0])', 'sin(x[0])','0'))
    m = df.interpolate(expr, Vv)
    m = df.interpolate(df.Constant((0, 0, 1)), Vv)
    
    from finmag.energies.demag.solver_fk import FemBemFKSolver as FKSolver
    
    fk = FKSolver(mesh, m, Ms=Ms)
    f1= fk.compute_field()


    demag=TreecodeBEM(mesh,m,mac=0.3,p=4,num_limit=100,correct_factor=10,Ms=Ms,type_I=True)
    f2=demag.compute_field()
    
    f3=f1-f2
    print f1[0:10],f2[0:10]
    print np.average(np.abs(f3[-200:]/f1[-200:]))
    <|MERGE_RESOLUTION|>--- conflicted
+++ resolved
@@ -110,14 +110,11 @@
             self.poisson_iter = self.poisson_solver.solve(self.phi1.vector(), g1)
             default_timer.stop("1st linear solve", self.__class__.__name__)
         # Restrict phi1 to the boundary
-<<<<<<< HEAD
         
         self.phi1_b = self.phi1.vector()[self.b2g_map]
         
-        timings.start_next(self.__class__.__name__, "Compute phi2 at boundary")
-=======
         default_timer.start_next("Compute phi2 at boundary", self.__class__.__name__)
->>>>>>> 03e8bf88
+
         
         self.fast_sum.fastsum(self.phi2_b, self.phi1_b.array())
         #self.fast_sum.directsum(self.phi2_b,self.phi1_b.array())

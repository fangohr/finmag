--- conflicted
+++ resolved
@@ -2,12 +2,7 @@
 import numpy as np
 import dolfin as df
 import solver_base as sb
-<<<<<<< HEAD
-from finmag.util.meshes import sphere
-from finmag.util.timings import timings, mtimed
-=======
-from finmag.util.timings import default_timer
->>>>>>> cd056732
+from finmag.util.timings import default_timer, mtimed
 import finmag.util.solver_benchmark as bench
 
 
@@ -97,10 +92,6 @@
                  project_method='magpar', unit_length=1,Ms = 1.0,bench = False,
                  mac=0.3,p=3,num_limit=100,correct_factor=10):
         
-<<<<<<< HEAD
-=======
-        default_timer.start("Treecode Solver init", self.__class__.__name__)
->>>>>>> cd056732
         sb.FemBemDeMagSolver.__init__(self,mesh,m, parameters, degree, element=element,
                                       project_method = project_method,
                                       unit_length = unit_length,Ms = Ms,bench = bench)

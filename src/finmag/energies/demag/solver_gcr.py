import logging
import dolfin as df
import solver_base as sb
import numpy as np
from finmag.native.llg import compute_bem_gcr
logger = logging.getLogger(name='finmag')

import finmag.util.solver_benchmark as bench
from solver_gcr_qvector_pe import PEQBuilder

gcr_timings = sb.demag_timings

class FemBemGCRSolver(sb.FemBemDeMagSolver,PEQBuilder):
    """
    This approach is similar to the :py:class:FKSolver <finmag.demag.solver_fk.FemBemFKSolver>`
    approach, so we will just comment on the differences between the
    approaches. As before, the magnetic scalar potential is diveded into
    two parts, :math:`\\phi = \\phi_a + \\phi_b`, but the definition of these
    are different. :math:`\\phi_a` is the solution of the inhomogeneous
    Dirichlet problem defined as

    .. math::

        \\Delta \\phi_a(\\vec r) = \\nabla \\cdotp \\vec M(\\vec r) \\qquad \\qquad (1)

    inside the domain, and

    .. math::

        \\phi_a(\\vec r) = 0 \\qquad \\qquad (2)

    on the boundary and outside the domain. This is solved in a similar
    manner as before, with the variational forms and boundary condition
    given by (code-block 1)

    .. code-block:: python

        a = dot(grad(u),grad(v))*dx
        f = (-div(self.M)*v)*dx  # Source term

        #Define Boundary Conditions
        bc = DirichletBC(V,0,"on_boundary")

    The second potential, :math:`\phi_b`, is the solution of the Laplace equation

    .. math::

        \Delta \phi_b = 0 \\quad \\qquad (3)

    inside the domain, its normal derivative has a discontinuity of

    .. math::

        \\bigtriangleup \\left(\\frac{\\partial \\phi_b}
        {\\partial n}\\right) = -n \\cdot \\vec M(\\vec r)
        + \\frac{\\partial \\phi_a}{\\partial n}

    on the boundary and it vanishes at infinity, with
    :math:`\\phi_b(\\vec r) \\rightarrow 0` for
    :math:`\\lvert \\vec r \\rvert \\rightarrow \\infty`.
    As for the Fredkin-Koehler approach, the boundary problem can be solved
    with BEM. Unlike the Fredkin-Koehler approach, where the vector equation
    for the second part of the potential is the product between the boundary
    element matrix and the first potential on the boundary, we now have

    .. math::

        \\Phi_b = \\mathbf{B} \\cdot \\vec Q \\qquad \\qquad (4)

    The vector :math:`\\vec Q` contains the potential values :math:`q` at
    the sites of the surface mesh, with :math:`q` defined as the right hand
    side of the boundary equation,

    .. math::

        q(\\vec r) = -n \\cdot \\vec M(\\vec r) +
        \\frac{\\partial \\phi_a}{\\partial n} \\qquad \\qquad (5)

    This vector can be assembled in two ways, using the default point evaluation method,
    or the box method.

    The formula for the point evaluation method is almost the same as the definition, except that
    :math 'n' has been replaced by :math: '\\tilde(n) = \\frac{\\ sum n_i}{\\| sum n_i \\|}',
    the normalized average of the norms associated to all of the facets that meet at
    a vertex on the boundary.
    
    .. math::
        q(\\vec r) = -\\tilde(n) \\cdot \\vec M(\\vec r) +
        \\frac{\\partial \\phi_a}{\\partial n} \\qquad \\qquad (5)

    This method has the advantage of offering better precision (add a link to nmag 1 example),
    but is slower at the moment since it is implemented in python.

    Q vector assembly with the box method is done by calling dolfin assemble() using the formula
    for the definition of q multiplied by a test function. This gives an estimate of q(i) that is averaged
    by the integral of a basis function, whose volume is divided out afterwards. 

    .. math::
        q(\\vec r_i) \\approx  \\frac{ \\int_{supp(\\psi_i )} n \\cdotp
        (\\nabla \\phi_a - M ) \\psi_i dx}
        {\\int_{supp(\\psi_i)} \\psi_i dx} \\qquad \\qquad (6)

        
    Where :math:`\psi_i` is the basis function associated with :math:`i`.
    Currently the assembly is done over the entire mesh, even though only the values    on the boundary are needed. Optimization is welcome here.
    
    The values of the boundary element matrix :math:`\\mathbf{B}` is given by

    .. math::

        B_{ij} = \\frac{1}{4\\pi}\\int_{\\Omega_j} \\psi_j(\\vec r)\\frac{1}
        {\\lvert \\vec R_i - \\vec r \\rvert} \\mathrm{d}s. \\qquad \\qquad (7)

    Solving the Laplace equation inside the domain and adding the two
    potentials, is also done in the exact same way as for the Fredkin-Koehler
    approach.

    Linear solver tolerances can be set by accessing the attributes
    laplace_solver or poisson_solver.

    .. code-block:: python

        demag = FemBemGCRSolver(mesh,m)
        demag.poisson_solver["method"] = "cg"
        demag.poisson_solver["preconditioner"] = "ilu"
        demag.laplace_solver["method"] = "cg"
        demag.laplace_solver["preconditioner"] = "ilu"

    A benchmark of all possible Krylov solver and preconditioner combinations
    can be run as follows.
    
    .. code-block:: python

        demag = FemBemGCRSolver(mesh,m,benchmark = True)
        demag.solve()

    after a solve the number of krylov iterations can be accessed via the attributes
    laplace_iter, poisson_iter
    
    .. code-block:: python

        demag = FemBemGCRSolver(mesh,m)
        demag.solve()
        print demag.laplace_iter
        print demag.poisson_iter
        


    *For an interface more inline with the rest of FinMag Code please use
    the wrapper class Demag in finmag/energies/demag.*


    *Arguments*
        mesh
            dolfin Mesh object
        m
            the Dolfin object representing the (unit) magnetisation
        Ms
            the saturation magnetisation 
        degree
            polynomial degree of the function space
        element
            finite element type, default is "CG" or Lagrange polynomial.
        unit_length
            the scale of the mesh, defaults to 1.
        project_method
            possible methods are
                * 'magpar'
                * 'project'
        bench
            set to True to run a benchmark of linear solvers.
        qvector method
            method to assemble the vector q. Choices are "pe" for point evaluation
            or "box" for the box method.
    """
    def __init__(self, mesh,m, parameters=sb.default_parameters, degree=1, element="CG",
                 project_method='magpar', unit_length=1, Ms = 1.0,bench = False,
                 qvector_method = 'pe'):
        
        #Initialize the base class
        sb.FemBemDeMagSolver.__init__(self,mesh,m,parameters = parameters,degree = degree, element=element,
                                             project_method = project_method,
                                             unit_length = unit_length,Ms = Ms,bench = bench)
        self.__name__ = "GCR Demag Solver"
        self.qvector_method = qvector_method
        
        #Define the potentials
        self.phia = df.Function(self.V)
        self.phib = df.Function(self.V)

        #Buffer a homogeneous Dirichlet Poisson Matrix as well as BC
        self.phia_bc = df.DirichletBC(self.V,0,lambda x, on_boundary: on_boundary)
        self.poisson_matrix_dirichlet = self.poisson_matrix.copy() 
        self.phia_bc.apply(self.poisson_matrix_dirichlet)

        #Linear Solver parameters for the 1st solve
        if parameters:
            method = parameters["poisson_solver"]["method"]
            pc = parameters["poisson_solver"]["preconditioner"]
        else:
            method = "default"
            pc = "default"
        self.poisson_solver = df.KrylovSolver(self.poisson_matrix_dirichlet, method, pc)
        
        #Buffer the BEM
<<<<<<< HEAD
        gcr_timings.start_next(self.__class__.__name__, "build BEM")
        self.boundary_mesh = df.BoundaryMesh(self.mesh, False)
=======
        gcr_timings.start_next("build BEM", self.__class__.__name__)
        self.boundary_mesh = OrientedBoundaryMesh(self.mesh)
>>>>>>> cd056732
        self.bem, self.b2g = compute_bem_gcr(self.boundary_mesh)
        gcr_timings.stop("build BEM", self.__class__.__name__)

        if self.qvector_method == "box":
            #Buffer Surface Node Areas for the box method
            self.surface_node_areas = df.assemble(self.v*df.ds, mesh=self.mesh).array()+1e-300
        elif self.qvector_method == "pe":
            #Build boundary data for the point evaluation q method
            self.build_boundary_data()
        else:
            raise Exception("Only 'box' and 'pe' are possible qvector_method values")
        
    def solve(self):
        """
        Solve for the Demag field using GCR and FemBem
        Potential is returned, demag field stored
        """

        #Solve for phia using FEM
        logger.debug("GCR: Solving for phi_a")
        gcr_timings.start_next("Solve phia", self.__class__.__name__)
        self.phia = self.solve_phia(self.phia)
        
        #Assemble the vector q.
        logger.debug("GCR: Solving for phi_b on the boundary")
        gcr_timings.start_next("Build q vector", self.__class__.__name__)
        if self.qvector_method == "pe":
            q = self.build_vector_q_pe(self.m,self.Ms,self.phia)
        elif self.qvector_method == "box":
            q = self.build_vector_q(self.m,self.Ms,self.phia)
        else:
            raise Exception("Only 'box' and 'pe' are possible qvector_method values")
        
        # Compute phi2 on boundary using the BEM matrix
        gcr_timings.start_next("Compute phiab on the boundary", self.__class__.__name__)
        phib_boundary = np.dot(self.bem, q[self.b2g])

        #Insert the boundary data into the function phib.
        gcr_timings.start_next("Inserting bem data into a dolfin function", self.__class__.__name__)
        self.phib.vector()[self.b2g] = phib_boundary
        
        #Solve for phib on the inside of the mesh with Fem, eq. (3)
        logger.debug("GCR: Solve for phi_b (laplace on the inside)")
        gcr_timings.start_next("Compute phi_b on the inside", self.__class__.__name__)
        self.phib = self.solve_laplace_inside(self.phib)
        
        #Add together the two potentials
        gcr_timings.start_next("Add phi1 and phi2", self.__class__.__name__)
        self.phi.vector()[:] = self.phia.vector() + self.phib.vector()
        gcr_timings.stop("Add phi1 and phi2", self.__class__.__name__)

        return self.phi

    def solve_phia(self,phia):
        """
        Solve for potential phia in the Magentic region using FEM.
        """
        V = phia.function_space()

        #Source term depends on m (code-block 1 - second line)
        #So it should be recalculated at every time step.
        f = -self.Ms*(df.div(self.m)*self.v)*df.dx  #Source term
        F = df.assemble(f)
        self.phia_bc.apply(F)

        #Solve for phia
        if self.bench:
            bench.solve(self.poisson_matrix_dirichlet,phia.vector(),F, benchmark = True)
        else:
            gcr_timings.start_next("1st linear solve", self.__class__.__name__)
            self.poisson_iter = self.poisson_solver.solve(phia.vector(),F)
            gcr_timings.stop("1st linear solve", self.__class__.__name__)
        return phia
    
    def build_vector_q(self,m,Ms,phi1):
        """Get the left hand side q in the BEM equation phib = bem*qf
           using the box method. Assembly is done over the entire mesh,
           afterwards the global to boundary mapping is used to extract
           the relevant data"""
        
        q_dot_v = df.assemble(Ms*df.dot(self.n, -m + df.grad(phi1))*self.v*df.ds,
                              mesh=self.mesh).array()
    
        q = q_dot_v/self.surface_node_areas
        return q

if __name__ == "__main__":
    from finmag.tests.demag.problems import prob_fembem_testcases as pft
    from finmag.sim import helpers
    
    problem = pft.MagSphereBase(5.0, 10)

    #Make a more interesting m
    m = df.interpolate(df.Expression(["x[0]*x[1]+3", "x[2]+5", "x[1]+7"]),
                       df.VectorFunctionSpace(problem.mesh,"CG",1))
    
    m.vector()[:] = helpers.fnormalise(m.vector().array())
    m = df.Expression(("1.0","0.0","0.0"))
    solver = FemBemGCRSolver(problem.mesh,m,bench = False,qvector_method = "pe")
    sol = solver.solve()
    print gcr_timings
    df.plot(sol)
    df.plot(solver.phia, title = "phia")
    df.interactive()<|MERGE_RESOLUTION|>--- conflicted
+++ resolved
@@ -203,13 +203,8 @@
         self.poisson_solver = df.KrylovSolver(self.poisson_matrix_dirichlet, method, pc)
         
         #Buffer the BEM
-<<<<<<< HEAD
-        gcr_timings.start_next(self.__class__.__name__, "build BEM")
+        gcr_timings.start_next("build BEM", self.__class__.__name__)
         self.boundary_mesh = df.BoundaryMesh(self.mesh, False)
-=======
-        gcr_timings.start_next("build BEM", self.__class__.__name__)
-        self.boundary_mesh = OrientedBoundaryMesh(self.mesh)
->>>>>>> cd056732
         self.bem, self.b2g = compute_bem_gcr(self.boundary_mesh)
         gcr_timings.stop("build BEM", self.__class__.__name__)
 

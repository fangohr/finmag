import logging
import numpy as np
import dolfin as df
import solver_base as sb
from finmag.native.llg import compute_bem_fk
import finmag.util.solver_benchmark as bench

fk_timings = sb.demag_timings
logger = logging.getLogger(name='finmag')


__all__ = ["FemBemFKSolver"]
class FemBemFKSolver(sb.FemBemDeMagSolver):
    r"""
    The idea of the Fredkin-Koehler approach is to split the magnetic
    potential into two parts, :math:`\phi = \phi_1 + \phi_2`.

    :math:`\phi_1` solves the inhomogeneous Neumann problem

    .. math::

        \Delta \phi_1 = \nabla \cdot \vec M(\vec r), \quad \vec r \in \Omega, \qquad \qquad

    with

    .. math::

        \frac{\partial \phi_1}{\partial \vec n} = \vec n \cdot \vec M \qquad \qquad

    on :math:`\Gamma`. In addition, :math:`\phi_1(\vec r) = 0` for
    :math:`\vec r \not \in \Omega`.
    This is given by Knittel's thesis, eq. (2.27) - (2.29).

    Multiplying with a test function, :math:`v`, and integrate over the domain,
    we obtain

    .. math::

        \int_\Omega \Delta \phi_1 v \mathrm{d}x = \int_\Omega (\nabla \cdot \vec
        M)v \mathrm{d}x.

    Integration by parts on the laplace term gives

    .. math::

        \int_\Omega \Delta \phi_1 v \mathrm{d}x = \int_{\partial \Omega}
        \frac{\partial \phi_1}{\partial \vec n} v \mathrm{d}s -
        \int_\Omega \nabla \phi_1 \cdot \nabla v \mathrm{d}x.

    Hence our variational problem reads

    .. math::

        \int_\Omega \nabla \phi_1 \cdot \nabla v \mathrm{d}x =
        \int_{\partial \Omega} (\vec n \cdot \vec M) v \mathrm{d}s -
        \int_\Omega (\nabla \cdot \vec
        M)v \mathrm{d}x, \qquad \qquad (1)

    because :math:`\frac{\partial \phi_1}{\partial \vec n} = \vec n \cdot \vec M`.
    This could be solved straight forward by (code-block 1)

    .. code-block:: python

        a = df.inner(df.grad(u), df.grad(v))*df.dx
        L = self.Ms*df.inner(self.n, self.m)*self.v*df.ds - Ms*df.div(m)*self.v*df.dx
        df.solve(a==L, self.phi1)

    but we are instead using that L can be written as (code-block 2)

    .. code-block:: python

        b = Ms*df.inner(w, df.grad(v))*df.dx
        D = df.assemble(b)
        L = D*m.vector()

    What we have used here, is the fact that by integration by parts on the
    divergence term in (1), we get the
    same boundary integral as before, just with different signs,
    so the boundary terms vanish. Proof:

    .. math::

        \int_\Omega \nabla \phi_1 \cdot \nabla v
        &= \int_{\partial \Omega} (\vec n \cdot \vec M) v \mathrm{d}s
        - \int_\Omega (\nabla \cdot \vec M)v \mathrm{d}x \\
        &= \int_{\partial \Omega} (\vec n \cdot \vec M) v \mathrm{d}s
        - \int_{\partial \Omega} (\vec n \cdot \vec M) v \mathrm{d}s
        + \int_\Omega \vec M \cdot \nabla v \mathrm{d}x \\
        &= \int_\Omega \vec M \cdot \nabla v \mathrm{d}x

    The first equality is from (1), and the second in integration by parts
    on the divergence term, using Gauss' divergence theorem.

    Now, we can substitute :math:`\vec M` by a trial function (w in
    code-block 2) defined on the same function space,
    assemble the form, and then multiply with :math:`\vec M`.
    This way, we can assemble D (from code-block 2) at setup,
    and do not have to recompute it each time.
    This speeds up the solver significantly.

    :math:`\phi_2` is the solution of Laplace's equation inside the domain,

    .. math::

        \Delta \phi_2(\vec r) = 0
        \quad \hbox{for } \vec r \in \Omega. \qquad \qquad (2)

    At the boundary, :math:`\phi_2` has a discontinuity of

    .. math::

        \bigtriangleup \phi_2(\vec r) = \phi_1(\vec r), \qquad \qquad

    and it disappears at infinity, i.e.

    .. math::

        \phi_2(\vec r) \rightarrow 0 \quad \mathrm{for}
        \quad \lvert \vec r \rvert \rightarrow \infty. \qquad \qquad

    These three equations were taken from Knittel's thesis, equations
    (2.30) - (2.32)

    In contrast to the Poisson equation for :math:`\phi_1`,
    which is solved straight forward in a finite domain, we now need to
    apply a BEM technique to solve the equations for :math:`\phi_2`.
    First, we solve the equation on the boundary. By eq. (2.51) in Knittel's
    thesis, this yieds

    .. math::

        \Phi_2 = \mathbf{B} \cdot \Phi_1, \qquad \qquad (3)

    with :math:`\Phi_1` as the vector of elements from :math:`\phi_1` which
    is on the boundary. These are found by the the global-to-boundary mapping

    .. code-block:: python

        Phi1 = self.phi1.vector().array()[g2b_map]

    The elements of the boundary element matrix
    :math:`\mathbf{B}` are given by Knittel (2.52):

    .. math::

        B_{ij} = \frac{1}{4\pi}\int_{\Gamma_j} \psi_j(\vec r)
        \frac{(\vec R_i - \vec r) \cdot n(\vec r)}
        {\lvert \vec R_i - \vec r \rvert^3} \mathrm{d}s +
        \left(\frac{\Omega(\vec R_i)}{4\pi} - 1 \right) \delta_{ij}. \qquad \qquad (4)

    Here, :math:`\psi` is a set of basis functions and
    :math:`\Omega(\vec R)` denotes the solid angle.

    Having both :math:`\Phi_1` and :math:`\mathbf{B}`,
    we use numpy.dot to compute the dot product.

    .. code-block:: python

        self.Phi2 = np.dot(self.bem, Phi1)

    Now that we have obtained the values of :math:`\phi_2` on the boundary,
    we need to solve the Laplace equation inside the domain, with
    these boundary values as boundary condition. This is done
    straight forward in Dolfin, as we can use the DirichletBC class.
    First we fill in the boundary values in the phi2 function at the
    right places.

    .. code-block:: python

        self.phi2.vector().array()[g2b_map] = self.Phi2

    And this can now be applied to DirichletBC to create boundary
    conditions. Remember that A is our previously assembled Poisson matrix,
    and b is here a zero vector. The complete code then reads

    .. code-block:: python

        bc = df.DirichletBC(self.V, self.phi2, df.DomainBoundary())
        bc.apply(A, b)
        solve(A, self.phi2.vector(), b)

    :math:`\phi` is now obtained by just adding :math:`\phi_1` and
    :math:`\phi_2`,

    .. math::

        \phi = \phi_1 + \phi_2 \qquad \qquad (5)

    The demag field is defined as the negative gradient of :math:`\phi`,
    and is returned by the 'compute_field' function.

    Linear solver tolerances can be set by accessing the attributes
    laplace_solver or poisson_solver.

    .. code-block:: python

        demag = FemBemFKSolver(mesh,m)
        demag.poisson_solver["method"] = "cg"
        demag.poisson_solver["preconditioner"] = "ilu"
        demag.laplace_solver["method"] = "cg"
        demag.laplace_solver["preconditioner"] = "ilu"

    A benchmark of all possible Krylov solver and preconditioner combinations
    can be run as follows.
    
    .. code-block:: python

        demag = FemBemFKSolver(mesh,m,benchmark = True)
        demag.solve()

    after a solve the number of krylov iterations can be accessed via the attributes
    laplace_iter, poisson_iter
    
    .. code-block:: python

        demag = FemBemFKSolver(mesh,m)
        demag.solve()
        print demag.laplace_iter
        print demag.poisson_iter

    *For an interface more inline with the rest of FinMag Code please use
    the wrapper class Demag in finmag/energies/demag.*

    *Arguments*
        mesh
            dolfin Mesh object
        m
            the Dolfin object representing the (unit) magnetisation
        Ms
            the saturation magnetisation      
        parameters
            dolfin.Parameters of method and preconditioner to linear solvers
            If not specified the defualt parameters contained in solver_base.py
            are used.
        degree
            polynomial degree of the function space
        element
            finite element type, default is "CG" or Lagrange polynomial.
        unit_length
            the scale of the mesh, defaults to 1.
        project_method
            possible methods are
                * 'magpar'
                * 'project'
        bench
            set to True to run a benchmark of linear solvers

    At the moment, we think both methods work for first degree basis
    functions. The 'magpar' method may not work with higher degree
    basis functions, but it is considerably faster than 'project'
    for the kind of problems we are working on now.

    *Example of usage*
        See the exchange_demag example.
    """
    def __init__(self,mesh,m, parameters=sb.default_parameters , degree=1, element="CG",
                 project_method='magpar', unit_length=1,Ms = 1.0,bench = False):
        fk_timings.start("FKSolver init", self.__class__.__name__)
        sb.FemBemDeMagSolver.__init__(self,mesh,m, parameters, degree, element=element,
                                      project_method = project_method,
                                      unit_length = unit_length,Ms = Ms,bench = bench)
        self.__name__ = "FK Demag Solver"
        
        #Linear Solver parameters
        method = parameters["poisson_solver"]["method"]
        pc = parameters["poisson_solver"]["preconditioner"]
        
        self.poisson_solver = df.KrylovSolver(self.poisson_matrix, method, pc)

        self.phi1 = df.Function(self.V)
        self.phi2 = df.Function(self.V)

        # Eq (1) and code-block 2 - two first lines.
        b = self.Ms*df.inner(self.w, df.grad(self.v))*df.dx
        self.D = df.assemble(b)

        # Compute boundary element matrix and global-to-boundary mapping
<<<<<<< HEAD
        fk_timings.start_next(self.__class__.__name__, "build BEM")
        self.bem, self.b2g_map = compute_bem_fk(df.BoundaryMesh(self.mesh, False))
        fk_timings.stop(self.__class__.__name__, "build BEM")
=======
        fk_timings.start_next("build BEM", self.__class__.__name__)
        self.bem, self.b2g_map = compute_bem_fk(OrientedBoundaryMesh(self.mesh))
        fk_timings.stop("build BEM", self.__class__.__name__)
>>>>>>> e90efb52

    def solve(self):

        # Compute phi1 on the whole domain (code-block 1, last line)
        fk_timings.start("phi1 - matrix product", self.__class__.__name__)
        g1 = self.D*self.m.vector()

        # NOTE: The (above) computation of phi1 is equivalent to
        #g1 = df.assemble(self.Ms*df.dot(self.n,self.m)*self.v*df.ds \
        #        - self.Ms*df.div(self.m)*self.v*df.dx)
        # but the way we have implemented it is faster,
        # because we don't have to assemble L each time,
        # and matrix multiplication is faster than assemble.

        fk_timings.start_next("phi1 - solve", self.__class__.__name__)
        if self.bench:
            bench.solve(self.poisson_matrix,self.phi1.vector(),g1, benchmark = True)
        else:
            fk_timings.start_next("1st linear solve", self.__class__.__name__)
            self.poisson_iter = self.poisson_solver.solve(self.phi1.vector(), g1)
            fk_timings.stop("1st linear solve", self.__class__.__name__)
        # Restrict phi1 to the boundary
        fk_timings.start_next("Restrict phi1 to boundary", self.__class__.__name__)
        Phi1 = self.phi1.vector()[self.b2g_map]

        # Compute phi2 on the boundary, eq. (3)
        fk_timings.start_next("Compute Phi2", self.__class__.__name__)
        Phi2 = np.dot(self.bem, Phi1.array())

        # Fill Phi2 into boundary positions of phi2
        fk_timings.start_next("phi2 <- Phi2", self.__class__.__name__)
        self.phi2.vector()[self.b2g_map[:]] = Phi2

        # Compute Laplace's equation inside the domain,
        # eq. (2) and last code-block
        fk_timings.start_next("Compute phi2 inside", self.__class__.__name__)
        self.phi2 = self.solve_laplace_inside(self.phi2)

        # phi = phi1 + phi2, eq. (5)
        fk_timings.start_next("Add phi1 and phi2", self.__class__.__name__)
        self.phi.vector()[:] = self.phi1.vector() \
                             + self.phi2.vector()
        fk_timings.stop("Add phi1 and phi2", self.__class__.__name__)
        return self.phi

if __name__ == "__main__":
    from finmag.tests.demag.problems import prob_fembem_testcases as pft
    from finmag.sim import helpers
    problem = pft.MagSphereBase(2.0,10)
    Ms = problem.Ms
    #Make a more interesting m
    m = df.interpolate(df.Expression(["x[0]*x[1]+3", "x[2]+5", "x[1]+7"]),
                       df.VectorFunctionSpace(problem.mesh,"CG",1))
    
    m.vector()[:] = helpers.fnormalise(m.vector().array())
    
    demag = FemBemFKSolver(problem.mesh,m,bench = True)
    Hd = demag.compute_field()
    Hd.shape = (3, -1)
    print np.average(Hd[0])/Ms, np.average(Hd[1])/Ms, np.average(Hd[2])/Ms
    print fk_timings
    df.plot(demag.phi)
    df.interactive()<|MERGE_RESOLUTION|>--- conflicted
+++ resolved
@@ -275,15 +275,9 @@
         self.D = df.assemble(b)
 
         # Compute boundary element matrix and global-to-boundary mapping
-<<<<<<< HEAD
-        fk_timings.start_next(self.__class__.__name__, "build BEM")
+        fk_timings.start_next("build BEM", self.__class__.__name__)
         self.bem, self.b2g_map = compute_bem_fk(df.BoundaryMesh(self.mesh, False))
-        fk_timings.stop(self.__class__.__name__, "build BEM")
-=======
-        fk_timings.start_next("build BEM", self.__class__.__name__)
-        self.bem, self.b2g_map = compute_bem_fk(OrientedBoundaryMesh(self.mesh))
         fk_timings.stop("build BEM", self.__class__.__name__)
->>>>>>> e90efb52
 
     def solve(self):
 

--- conflicted
+++ resolved
@@ -166,12 +166,8 @@
     #exch2 = ExchangeStd(mat)
     #exch2.setup(mat.S3, mat._m, mat.Ms0, unit_length=1e-9)
     
-<<<<<<< HEAD
     #print max(exch2.compute_field()-exch.compute_field())
     
     print exch.compute_field()
     
-    #print timings.report()
-=======
-    print max(exch2.compute_field()-exch.compute_field())
->>>>>>> cd056732
+    #print timings.report()
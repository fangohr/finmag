--- conflicted
+++ resolved
@@ -49,12 +49,8 @@
 
     llg_wrap = lambda t, y: llg.solve_for(y, t)
     t0 = 0; dt = 1e-11; tmax = 1e-9 # s
-<<<<<<< HEAD
     r = ode(llg_wrap).set_integrator("vode", method="bdf")
-=======
-    r = ode(llg_wrap).set_integrator("vode", method="bdf", rtol=1e-3)
     print "Setting initial values"
->>>>>>> 37bbb45b
     r.set_initial_value(llg.m, t0)
 
     fh = open(MODULE_DIR + "/averages.txt", "w")

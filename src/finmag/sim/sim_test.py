--- conflicted
+++ resolved
@@ -451,64 +451,6 @@
         H = sim.probe_field('Zeeman', [0.5e-9, 0.5e-9, 0.5e-9])
         assert(np.allclose(H, [-4, -5, -6]))
 
-<<<<<<< HEAD
-    def test_set_stt(self):
-        """
-        Simple macrospin simulation with STT where the current density
-        changes sign halfway through the simulation.
-        """
-        import matplotlib.pyplot as plt
-        mesh = df.Box(0, 0, 0, 1, 1, 1, 1, 1, 1)
-        sim = Simulation(mesh, Ms=8.6e5, unit_length=1e-9, name='macrospin_with_stt')
-        sim.m = (1, 0, 0)
-        sim.add(Zeeman([0, 0, 1e5]))
-        sim.alpha = 0.0  # no damping
-
-        def J(t):
-            return 0.5e11 if (t < 2.5e-9) else -0.5e11
-
-        sim.set_stt(0.05e11, 1.0, 2e-9, (0, 0, 1), with_time_update=J)
-        sim.schedule('save_ndt', every=1e-11)
-        sim.run_until(5e-9)
-
-        ts, xs, ys, zs = np.loadtxt('macrospin_with_stt.ndt').T
-        fig = plt.figure(figsize=(20, 5))
-        ax1 = fig.add_subplot(131); ax1.plot(ts, xs)
-        ax2 = fig.add_subplot(132); ax2.plot(ts, ys)
-        ax3 = fig.add_subplot(133); ax3.plot(ts, zs)
-        fig.savefig('macrospin_with_stt.png')
-
-        # Assert that the dynamics of m_z are symmetric over time. In
-        # theory, this should also be true of m_x and m_y, but since
-        # they oscillate rapidly there is quite a bit of numerical
-        # inaccuracy, so we're only testing for m_z here.
-        assert max(abs(zs - zs[::-1])) < 0.001
-
-    def test_mesh_info(self):
-        mesh = df.Box(0, 0, 0, 1, 1, 1, 1, 1, 1)
-        Ms = 8.6e5
-        unit_length = 1e-9
-
-        # Simulation without exchange/anisotropy
-        sim1 = Simulation(mesh, Ms, unit_length)
-        print sim1.mesh_info()
-
-        # Simulation with exchange but without anisotropy
-        sim2 = Simulation(mesh, Ms, unit_length)
-        sim2.add(Exchange(A=13e-12))
-        print sim2.mesh_info()
-
-        # Simulation with anisotropy but without exchange
-        sim3 = Simulation(mesh, Ms, unit_length)
-        sim3.add(UniaxialAnisotropy(K1=520e3, axis=[0, 0, 1]))
-        print sim3.mesh_info()
-
-        # Simulation with both exchange and anisotropy
-        sim4 = Simulation(mesh, Ms, unit_length)
-        sim4.add(Exchange(A=13e-12))
-        sim4.add(UniaxialAnisotropy(K1=520e3, axis=[0, 0, 1]))
-        pytest.xfail("print sim4.mesh_info()")
-=======
     def test_pbc2d_m_init(self):
 
         def m_init_fun(pos):
@@ -526,5 +468,4 @@
         expect_m[2,:]=np.array([1, 1, 1, 1, 1, -1, -1,  1,  1, -1, -1,  1,  1,  1,  1,  1])
         expect_m.shape=(48,)
         
-        assert np.array_equal(sim.m,expect_m)
->>>>>>> 90e7a482
+        assert np.array_equal(sim.m,expect_m)
import dolfin as df
import instant
import os
import numpy
from finmag.sim.exchange import Exchange
from finmag.sim.dmi import DMI

class LLG(object):

    def __init__(self, mesh, order=1):
        self.mesh = mesh
        self.V = df.VectorFunctionSpace(self.mesh, 'Lagrange', order, dim=3)
        self.Volume = df.assemble(df.Constant(1)*df.dx, mesh=self.mesh)

        self.alpha = 0.5
        self.gamma = 2.211e5 # m/(As)
        self.c = 1e11 # 1/s numerical scaling correction
                      # 0.1e12 1/s is the value used by default in nmag 0.2
        self.C = 1.3e-11 # J/m exchange constant

        self.Ms = 8.6e5 # A/m
        self.t = 0 #s
        self.H_app = (0, 0, 0)
        self.H_dmi = (0, 0, 0) #DMI for Skyrmions

        self.pins = [] # nodes where the magnetisation gets pinned

        self._solve = self.load_c_code()
        
    @property
    def M(self):
        return self._M.vector().array()

    @M.setter
    def M(self, value):
        self._M.vector()[:] = value

    def average_M(self):
        Mx = df.assemble(df.dot(self._M, df.Constant([1,0,0])) * df.dx)
        My = df.assemble(df.dot(self._M, df.Constant([0,1,0])) * df.dx)
        Mz = df.assemble(df.dot(self._M, df.Constant([0,0,1])) * df.dx)
        return (Mx/self.Volume, My/self.Volume, Mz/self.Volume)

    def initial_M(self, value):
        self.M0 = df.Constant(value)
        self.reset()

    def initial_M_expr(self, expression, **kwargs):
        self.M0 = df.Expression(expression, **kwargs)
        self.reset()

    def reset(self):
        self._M = df.interpolate(self.M0, self.V)

    def update_H_eff(self):
        self.H_eff = self.H_app + self.H_ex 
        if self.use_dmi:
            self.H_eff += self.H_dmi

    @property
    def H_app(self):
        return self._H_app.vector().array()

    @H_app.setter
    def H_app(self, value):
        self._H_app = df.interpolate(df.Constant(value), self.V)

    def load_c_code(self):
        __location__ = os.path.realpath(
            os.path.join(os.getcwd(), os.path.dirname(__file__)))

        with open(os.path.join(__location__, 'dmdt.c'), "r") as f:
            c_code = f.read()

        args = [["Mn", "M", "in"], ["Hn", "H", "in"],
                ["dMdtn", "dMdt", "out"], ["Pn", "P", "in"]]
        return instant.inline_with_numpy(c_code, arrays = args)
    
    def solve(self):
        if self.exchange_flag:
            self.H_ex = self.exchange.compute_field()
        if self.use_dmi:
            self.H_dmi = self.dmi.compute_field()
        self.update_H_eff()

        status, dMdt = self._solve(self.alpha, self.gamma, self.Ms, self.c,
            self.M, self.H_eff, self.M.shape[0], self.pins)
        if status == 0:
            return dMdt
        raise Exception("An error was encountered in the C-code; status=%d" % status)
        return None

    def solve_for(self, M, t):
        self.M = M
        self.t = t
        return self.solve()

    def setup(self, exchange_flag=True, use_dmi=False):
        self.exchange_flag = exchange_flag
        if exchange_flag:
            self.exchange = Exchange(self.V, self._M, self.C, self.Ms)
        else:
            zero = df.Constant((0, 0, 0))
            self.H_ex = df.interpolate(zero, self.V).vector().array()

        self.use_dmi = use_dmi

        if use_dmi:
<<<<<<< HEAD
            self.dmi = DMI(self.V, self._M, self.C, self.Ms)
=======
            self.dmi = DMI(self.V, self._M, self.MS)
>>>>>>> e9f06239

<|MERGE_RESOLUTION|>--- conflicted
+++ resolved
@@ -106,9 +106,5 @@
         self.use_dmi = use_dmi
 
         if use_dmi:
-<<<<<<< HEAD
-            self.dmi = DMI(self.V, self._M, self.C, self.Ms)
-=======
             self.dmi = DMI(self.V, self._M, self.MS)
->>>>>>> e9f06239
 

--- conflicted
+++ resolved
@@ -49,14 +49,10 @@
 
           Ms   : Magnetisation saturation (in A/m) of the material.
 
-<<<<<<< HEAD
           unit_length: the distance (in metres) associated with the
                        distance 1.0 in the mesh object.
-=======
-          unit_length: the distance (in metres) associated with the distance 1.0 in the mesh object.
 
           name : the Simulation name (used for writing data files, for examples)
->>>>>>> c29026b0
         """
 
         timings.reset()
@@ -66,8 +62,8 @@
         # TODO: Start logging to file 'name.log' at this point.
 
         log.info("Creating Sim object '{}'' (rank={}/{}) [{}].".format(
-            self.name,
-            df.MPI.process_number(), df.MPI.num_processes(), time.asctime()))
+            self.name, df.MPI.process_number(),
+            df.MPI.num_processes(), time.asctime()))
         log.info(mesh)
 
         self.mesh = mesh
@@ -522,9 +518,9 @@
         which took the longest.
 
         """
-        logger.warning("Note that this method is currently broken because it "
-                       "reports global timings, not just the times taken by "
-                       "this specific simulation only.")
+        log.warning("Note that this method is currently broken because it "
+                    "reports global timings, not just the times taken by "
+                    "this specific simulation only.")
 
         return timings.report_str(n)
 

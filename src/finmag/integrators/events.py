"""
Defines different types of events for use with the scheduler.

They are expected to share the following attributes

    next: the next time the event should be triggered or None

    trigger_on_stop: whether the event should be triggered again at the
    end, when time integration stops

    requests_stop_integration: whether time integration should be stopped,

as well as the method

    trigger(self, time, is_stop): Where `time` should be equal to the `next`
    requested time, but can used for additional safety checks, and `is_stop`
    is False when time integration will continue after this step.

"""
import logging
from finmag.util.consts import ONE_DEGREE_PER_NS
from finmag.util.helpers import compute_dmdt

log = logging.getLogger(name="finmag")
EPSILON = 1e-15 # femtosecond precision for scheduling.

def same(t0, t1):
    return (t0 != None) and (t1 != None) and abs(t0 - t1) < EPSILON


class SingleEvent(object):
    """
    An event which will trigger once and optionally at the end of time integration.

    """
    def __init__(self, time=None, trigger_on_stop=False):
        """
        Define the time for which to trigger with the float `time` and/or
        specify if the event triggers at the end of time integration by
        setting `trigger_on_stop` to True or False.

        """
        if time == None and trigger_on_stop == False:
            raise ValueError("{}.init: Needs either a time, or trigger_on_stop set to True.".format(self.__class__.__name__))
        self.__time = time
        self.last = None
        self.next = time
        self.trigger_on_stop = trigger_on_stop
        self.__callback = None
        self.requests_stop_integration = False

    def attach(self, callback):
        """
        Save the function `callback` which should be callable without arguments.

        """
        if not hasattr(callback, "__call__"):
            raise ValueError("{}.attach: Argument should be callable.".format(self.__class__.__name__))
        self.__callback = callback
        return self # so that object can be initialised and a function attached in one line
    call = attach # nicer name if assignment and init is indeed done in one line

    def trigger(self, time, is_stop=False):
        """
        Call the callback if the `time` is right.

        Will trigger if `time` is equal to the saved time, or if `is_stop` is
        True and trigger_on_stop was set to True as well. Won't trigger more
        than once per `time`, no matter what.

        If the callback returns False, the event will notify the scheduler
        to stop time integration.

        """
        if not same(time, self.last) and (
                (same(time, self.next)) or (is_stop and self.trigger_on_stop)):
            self.last = time
            self.next = self._compute_next()
            if self.__callback != None:
                ret = self.__callback()
                if ret == False:
                    self.requests_stop_integration = True

    def _compute_next(self):
        """
        Return the next target time. Will get called after the event is triggered.

        """
        return None # since this is a single event, there is no next step

    def reset(self, time):
        """
        Modify the internal state to what we would expect at `time`.

        """
        self.requests_stop_integration = False
        if time < self.__time:
            self.last = None
            self.next = self.__time
        else: # if we had to, assume we triggered for `time` already
            self.last = self.__time
            self.next = None

    def __str__(self):
        """
        Return the informal string representation of this object.

        """
        callback_msg = ""
        callback_name = "unknown"
        if self.__callback != None:
            if hasattr(self.__callback, "__name__"):
                    callback_name = self.__callback.__name__
            if hasattr(self.__callback, "func"):
                    callback_name = self.__callback.func.__name__
            callback_msg = " | callback: {}".format(callback_name)
        msg = "<{} | last = {} | next = {} | triggering on stop: {}{}>".format(
            self.__class__.__name__, self.last, self.next, self.trigger_on_stop,
            callback_msg)
        return msg


class RepeatingEvent(SingleEvent):
    """
    An event which will trigger in regular intervals and optionally at the end of time integration.

    """
    def __init__(self, interval, delay=None, trigger_on_stop=False):
        """
        Define the interval between two times for which to trigger with the
        float `interval`. The first execution can be set with the float `delay`.
        Specify if the event triggers at the end of time integration by
        setting `trigger_on_stop` to True or False.

        """
        super(RepeatingEvent, self).__init__(delay or 0.0, trigger_on_stop)
        self.__interval = interval

    def _compute_next(self):
        """
        Return the next target time. Will get called after the event is triggered.

        """
        return self.last + self.__interval

    def reset(self, time):
        """
        Modify the internal state to what we would expect at `time`.

        """
        self.last = None
        self.next = self.__time
        while self.next <= time: # if we had to, assume we triggered for `time`
            self.last = time
            self.next = self._compute_next()


class StopIntegrationEvent(object):
    """
    Store the information that the simulation should be stopped at a defined time.

    """
    def __init__(self, time):
        """
        Define the `time` at which the simulation should be stopped.

        """
        self.__time = time
        self.last = None
        self.next = self.__time
<<<<<<< HEAD
        self.requests_stop_simulation = False
=======
        self.requests_stop_integration = False
>>>>>>> 789155ce
        self.trigger_on_stop = False

    def trigger(self, time, is_stop=False):
        """
        If `time` is equal to the pre-defined time, request to stop time integration.

        """
        if same(time, self.next):
            self.last = time
            self.next = None
            self.requests_stop_integration = True

    def reset(self, time):
        """
        Modify the internal state to what we would expect at `time`.

        """
        if time < self.__time:
            self.last = None
            self.next = self.__time
            self.requests_stop_integration = False
        else:
            self.last = self.__time
            self.next = None
            self.requests_stop_integration = True

    def __str__(self):
        """
        Return the informal string representation of this object.

        """
        return "<{} will stop time integration at t = {}>".format(
                self.__class__.__name__, self.__next)


class RelaxationEvent(object):
    """
    Monitors the relaxation of the magnetisation over time.

    """
    def __init__(self, sim, stopping_dmdt=ONE_DEGREE_PER_NS, dmdt_increased_counter_limit=500, dt_limit=1e-10):
        """
        Initialise the relaxation with a Simulation object and stopping parameters.

        """
        self.dt = 1e-14
        self.dt_increment_multi = 1.5
        self.dt_limit = dt_limit

        self.stopping_dmdt = stopping_dmdt
        self.dmdt_increased_counter = 0
        self.dmdt_increased_counter_limit = dmdt_increased_counter_limit
        self.dmdts = [] # list of (t, max_dmdt) tuples

        self.sim = sim
        self.last_t = sim.t
        self.last_m = sim.m.copy()

        # to communicate with scheduler
        self.next = self.last_t + self.dt
        self.requests_stop_integration = False
        self.trigger_on_stop = False

    def trigger(self, t, is_stop=False):
        assert same(t, self.sim.t)
        if same(self.last_t, t):
            return
        if self.requests_stop_integration:
            log.error("Time integration continued even though relaxation has been reached.")

        t = self.sim.t
        m = self.sim.m.copy()

        if self.last_m != None:
            dmdt = compute_dmdt(self.last_t, self.last_m, t, m)
            self.dmdts.append((t, dmdt))

            if dmdt > self.stopping_dmdt:
                if self.dt < self.dt_limit / self.dt_increment_multi:
                    if len(self.dmdts) >= 2 and dmdt < self.dmdts[-2][1]:
                        self.dt *= self.dt_increment_multi
                else:
                    self.dt = self.dt_limit

                log.debug("At t={:.3g}, last_dmdt={:.3g} * stopping_dmdt, next dt={:.3g}.".format(
                    t, dmdt / self.stopping_dmdt, self.dt))
                self._check_interrupt_relaxation()
            else:
                log.debug("Stopping integration at t={:.3g}, with dmdt={:.3g}, smaller than threshold={:.3g}.".format(
                    t, dmdt, float(self.stopping_dmdt)))
                self.requests_stop_integration = True # hoping this gets noticed by the Scheduler

        self.last_t = t
        self.last_m = m
        self.next += self.dt

    def _check_interrupt_relaxation(self):
        """
        This is a backup plan in case relaxation can't be reached by normal means.
        Monitors if dmdt increases too ofen.

        """
        if len(self.dmdts) >= 2:
            if self.dmdts[-1][1] > self.dmdts[-2][1]:
                self.dmdt_increased_counter += 1
                log.debug("dmdt {} times larger than last time (counting {}/{}).".format(
                    self.dmdts[-1][1] / self.dmdts[-2][1],
                    self.dmdt_increased_counter,
                    self.dmdt_increased_counter_limit))

        if self.dmdt_increased_counter >= self.dmdt_increased_counter_limit:
            log.warning("Stopping time integration after dmdt increased {} times.".format(
                self.dmdt_increased_counter_limit))
            self.requests_stop_integration = True


    def reset(self, time):
        pass # TODO: Will this "just work"?

    def __str__(self):
        """
        Return the informal string representation of this object.

        """
        return "<{} | last t = {} | last dmdt = {} * stopping_dmdt | next t = {}>".format(
                self.__class__.__name__, self.last_t, self.dmdts[-1][1]/self.stopping_dmdt, self.next)<|MERGE_RESOLUTION|>--- conflicted
+++ resolved
@@ -168,11 +168,7 @@
         self.__time = time
         self.last = None
         self.next = self.__time
-<<<<<<< HEAD
-        self.requests_stop_simulation = False
-=======
-        self.requests_stop_integration = False
->>>>>>> 789155ce
+        self.requests_stop_integration = False
         self.trigger_on_stop = False
 
     def trigger(self, time, is_stop=False):

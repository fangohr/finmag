--- conflicted
+++ resolved
@@ -214,15 +214,7 @@
         print message
         self.assertAlmostEqual(error, 0, delta=tol, msg="Error is above threshold %g, %s" % (tol, message))
 
-<<<<<<< HEAD
-    import pytest
-    @pytest.mark.xfail
-        
-    #GB After refactoring the FK method into the base class this test fails. My best guess is that the LLG used here imports
-    #the deprecated Demag class which is no longer compatible.
-=======
     @unittest.skip("GB: After refactoring this test fails. My best guess is that the LLG used here imports the deprecated Demag class which is no longer compatible.")
->>>>>>> a73fd6bf
     def test_compute_scalar_potential_fk(self):
         m1 = df.Constant([1, 0, 0])
         m2 = df.Expression(["x[0]*x[1]+3", "x[2]+5", "x[1]+7"])

--- conflicted
+++ resolved
@@ -183,15 +183,9 @@
         super(FemBemFKSolver, self).__init__(problem, degree, element=element,
                                              project_method = project_method,
                                              unit_length = unit_length)
-        
+
         #Linear Solver parameters
-<<<<<<< HEAD
-        method = "gmres"
-        pc = "ilu"
-        self.phi1_solver = df.KrylovSolver(self.poisson_matrix, method, pc)
-=======
         self.phi1_solver = df.KrylovSolver(self.poisson_matrix)
->>>>>>> c3ae7a98
 
         #Data
         self.Ms = problem.Ms

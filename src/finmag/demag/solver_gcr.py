--- conflicted
+++ resolved
@@ -56,16 +56,8 @@
     
      def __init__(self,problem,degree = 1):
           super(FemBemGCRSolver,self).__init__(problem,degree)
-<<<<<<< HEAD
-          #get the boundary dof - coordinate dictionary
-          ##self.doftionary = self.get_boundary_dof_coordinate_dict()
-          ##self.normtionary = self.get_dof_normal_dict_avg()
-          self.build_boundary_data()
-     def solve(self,method='lu'):
-=======
 
      def solve(self):
->>>>>>> 7c7cd1c0
           """
           Solve for the Demag field using GCR and FemBem
           Potential is returned, demag field stored
@@ -142,11 +134,6 @@
 
      def assemble_qvector_exact(self):
           """Builds the vector q using point evaluation"""
-<<<<<<< HEAD
-          print sorted(self.normtionary)
-          print sorted (self.doftionary)
-=======
->>>>>>> 7c7cd1c0
           q = np.zeros(len(self.normtionary))
           #Get gradphia as a vector function
           gradphia = project(grad(self.phia), VectorFunctionSpace(self.V.mesh(),"DG",0))

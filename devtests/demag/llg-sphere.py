--- conflicted
+++ resolved
@@ -83,11 +83,6 @@
 
     #only plotting and data analysis from here on
 
-<<<<<<< HEAD
 llg.timings(300)
 print Grt.qtime.report_str(10)
-=======
-llg.timings(30)
-##print Grt.qtime.report_str(10)
->>>>>>> 7c7cd1c0
 

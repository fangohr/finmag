"""Standard Demagnetisation Testproblems for FEMBEM"""

__author__ = "Gabriel Balaban"
__copyright__ = __author__
__project__ = "Finmag"
__organisation__ = "University of Southampton"

from dolfin import *
import numpy as np
import prob_base as pb

#TODO need a more exciting M, GCR solver has phiA = 0 due to
#divM = 0 if M constant
class MagUnitCircle(pb.FemBemDeMagProblem):
    def __init__(self,n=20):
        mesh = UnitCircle(n)
        #TODO Make M three dimensional
        M = ("1","0")
        #Initialize Base Class
        super(MagUnitCircle,self).__init__(mesh,M)
    def desc(self):
        return "unit circle demagnetisation test problem fembem"
    
class MagUnitSphere(pb.FemBemDeMagProblem):
    """Uniformly magnetized sphere problem for fembem solvers"""
<<<<<<< HEAD
    def __init__(self, n=10):
=======
    def __init__(self,n=10):
>>>>>>> bdcb5428
        mesh = UnitSphere(n)
        M = ("1","0","0")
        #Initialize Base Class
        super(MagUnitSphere,self).__init__(mesh,M)
        
    def desc(self):
        return "unit sphere demagnetisation test problem fembem"

class MagUnitInterval(pb.FemBemDeMagProblem):
    """Create 1d test problem where define a mesh,
    and a part of the mesh has been marked to be vacuum (with 0) and
    a part has been marked to be the ferromagnetic body (with 1).

    Can later replace this with a meshfile generated with an external 
    mesher.

    Once the constructor calls the constructor of the base class (TruncDemagProblem), we also
    have marked facets.
    """
<<<<<<< HEAD
    def __init__(self, n=10):
=======
    def __init__(self,n=10):
>>>>>>> bdcb5428
        mesh = UnitInterval(n)

        #TODO: Make M into a 3d vector here
        M = "1"

        #Initialize Base Class
        super(MagUnitInterval,self).__init__(mesh,M)<|MERGE_RESOLUTION|>--- conflicted
+++ resolved
@@ -12,7 +12,7 @@
 #TODO need a more exciting M, GCR solver has phiA = 0 due to
 #divM = 0 if M constant
 class MagUnitCircle(pb.FemBemDeMagProblem):
-    def __init__(self,n=20):
+    def __init__(self,n= 20):
         mesh = UnitCircle(n)
         #TODO Make M three dimensional
         M = ("1","0")
@@ -23,11 +23,7 @@
     
 class MagUnitSphere(pb.FemBemDeMagProblem):
     """Uniformly magnetized sphere problem for fembem solvers"""
-<<<<<<< HEAD
     def __init__(self, n=10):
-=======
-    def __init__(self,n=10):
->>>>>>> bdcb5428
         mesh = UnitSphere(n)
         M = ("1","0","0")
         #Initialize Base Class
@@ -47,11 +43,7 @@
     Once the constructor calls the constructor of the base class (TruncDemagProblem), we also
     have marked facets.
     """
-<<<<<<< HEAD
     def __init__(self, n=10):
-=======
-    def __init__(self,n=10):
->>>>>>> bdcb5428
         mesh = UnitInterval(n)
 
         #TODO: Make M into a 3d vector here
